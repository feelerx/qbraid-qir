# Copyright (C) 2023 qBraid
#
# This file is part of the qBraid-SDK
#
# The qBraid-SDK is free software released under the GNU General Public License v3
# or later. You can redistribute and/or modify it under the terms of the GPL v3.
# See the LICENSE file in the project root or <https://www.gnu.org/licenses/gpl-3.0.html>.
#
# THERE IS NO WARRANTY for the qBraid-SDK, as per Section 15 of the GPL v3.

"""
Module containing Cirq to qBraid QIR conversion functions

"""
from typing import Optional

import cirq
from pyqir import Context, Module, qir_module

from qbraid_qir.cirq.elements import CirqModule, generate_module_id
from qbraid_qir.cirq.passes import preprocess_circuit
from qbraid_qir.cirq.visitor import BasicQisVisitor
from qbraid_qir.exceptions import QirConversionError

<<<<<<< HEAD
=======

>>>>>>> d45723a9
def cirq_to_qir(circuit: cirq.Circuit, name: Optional[str] = None, **kwargs) -> Module:
    """
    Converts a Cirq circuit to a PyQIR module.

    Args:
        circuit (cirq.Circuit): The Cirq circuit to convert.
        name (str, optional): Identifier for created QIR module. Auto-generated if not provided.

    Keyword Args:
        initialize_runtime (bool): Whether to perform quantum runtime environment initialization,
                                   default `True`.
        record_output (bool): Whether to record output calls for registers, default `True`

    Returns:
        The QIR ``pyqir.Module`` representation of the input Cirq circuit.

    Raises:
        TypeError: If the input is not a valid Cirq circuit.
        ValueError: If the input circuit is empty.
        QirConversionError: If the conversion fails.
    """
    if not isinstance(circuit, cirq.Circuit):
        raise TypeError("Input quantum program must be of type cirq.Circuit.")

    if len(circuit) == 0:
        raise ValueError(
            "Input quantum circuit must consist of at least one operation."
        )

    if name is None:
        name = generate_module_id(circuit)

    try:
        circuit = preprocess_circuit(circuit)
    except Exception as e:  # pylint: disable=broad-exception-caught
        raise QirConversionError("Failed to preprocess circuit.") from e

    llvm_module = qir_module(Context(), name)
    module = CirqModule.from_circuit(circuit, llvm_module)

    visitor = BasicQisVisitor(**kwargs)
    module.accept(visitor)

    err = llvm_module.verify()
    if err is not None:
        raise QirConversionError(err)
    return llvm_module<|MERGE_RESOLUTION|>--- conflicted
+++ resolved
@@ -22,10 +22,6 @@
 from qbraid_qir.cirq.visitor import BasicQisVisitor
 from qbraid_qir.exceptions import QirConversionError
 
-<<<<<<< HEAD
-=======
-
->>>>>>> d45723a9
 def cirq_to_qir(circuit: cirq.Circuit, name: Optional[str] = None, **kwargs) -> Module:
     """
     Converts a Cirq circuit to a PyQIR module.
