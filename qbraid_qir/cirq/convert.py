--- conflicted
+++ resolved
@@ -15,39 +15,12 @@
 from typing import Optional
 
 import cirq
-<<<<<<< HEAD
-import qbraid.programs.cirq
-from pyqir import Context, Module, qir_module, SimpleModule
-=======
 from pyqir import Context, Module, qir_module
->>>>>>> b97e57fd
 
 from qbraid_qir.cirq.elements import CirqModule, generate_module_id
 from qbraid_qir.cirq.passes import preprocess_circuit
 from qbraid_qir.cirq.visitor import BasicQisVisitor
 from qbraid_qir.exceptions import QirConversionError
-<<<<<<< HEAD
-
-
-def _preprocess_circuit(circuit: cirq.Circuit) -> cirq.Circuit:
-    """
-    Preprocesses a Cirq circuit to ensure that it is compatible with the QIR conversion.
-
-    Args:
-        circuit (cirq.Circuit): The Cirq circuit to preprocess.
-
-    Returns:
-        cirq.Circuit: The preprocessed Cirq circuit.
-
-    """
-    # circuit = cirq.contrib.qasm_import.circuit_from_qasm(circuit.to_qasm()) # decompose?
-    qprogram = qbraid.programs.cirq.CirqCircuit(circuit)
-    qprogram._convert_to_line_qubits()
-    cirq_circuit = qprogram.program
-    return cirq_circuit
-
-=======
->>>>>>> b97e57fd
 
 def cirq_to_qir(circuit: cirq.Circuit, name: Optional[str] = None, **kwargs) -> Module:
     """
@@ -67,10 +40,7 @@
 
     Raises:
         TypeError: If the input is not a valid Cirq circuit.
-<<<<<<< HEAD
-=======
         ValueError: If the input circuit is empty.
->>>>>>> b97e57fd
         QirConversionError: If the conversion fails.
     """
     if not isinstance(circuit, cirq.Circuit):
@@ -85,16 +55,9 @@
         name = generate_module_id(circuit)
 
     try:
-<<<<<<< HEAD
-        circuit = _preprocess_circuit(circuit)
-    except Exception as e:
-        raise QirConversionError("Failed to preprocess circuit.") from e
-
-=======
         circuit = preprocess_circuit(circuit)
     except Exception as e:  # pylint: disable=broad-exception-caught
         raise QirConversionError("Failed to preprocess circuit.") from e
->>>>>>> b97e57fd
 
     llvm_module = qir_module(Context(), name)
     module = CirqModule.from_circuit(circuit, llvm_module)
