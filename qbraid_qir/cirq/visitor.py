# Copyright (C) 2023 qBraid
#
# This file is part of the qBraid-SDK
#
# The qBraid-SDK is free software released under the GNU General Public License v3
# or later. You can redistribute and/or modify it under the terms of the GPL v3.
# See the LICENSE file in the project root or <https://www.gnu.org/licenses/gpl-3.0.html>.
#
# THERE IS NO WARRANTY for the qBraid-SDK, as per Section 15 of the GPL v3.

"""
Module defining CirqVisitor.

"""
# isort: skip_file

import logging
from abc import ABCMeta, abstractmethod
from typing import FrozenSet, List

import cirq
import pyqir.rt as rt
import pyqir
from pyqir import (
    BasicBlock,
    Builder,
    Constant,
    IntType,
    PointerType,
    const,
    entry_point,
)

from qbraid_qir.cirq.opsets import CIRQ_GATES, get_callable_from_pyqir_name
from qbraid_qir.cirq.elements import CirqModule

_log = logging.getLogger(name=__name__)


class CircuitElementVisitor(metaclass=ABCMeta):
    @abstractmethod
    def visit_register(self, qids):
        raise NotImplementedError

    @abstractmethod
    def visit_operation(self, operation):
        raise NotImplementedError


# NOTE: lots of boiler plate used from qiskit-qir that still needs to be worked through


class BasicQisVisitor(CircuitElementVisitor):
    def __init__(self, profile: str = "AdaptiveExecution", **kwargs):
        self._module = None
        self._builder = None
        self._entry_point = None
        self._qubit_labels = {}
        self._profile = profile
        self._measured_qubits = {}
        self._record_output = kwargs.get("record_output", True)

    def visit_cirq_module(self, module: CirqModule):
        _log.debug(f"Visiting Cirq module '{module.name}' ({module.num_qubits})")
        self._module = module.module
        context = self._module.context
        entry = entry_point(self._module, module.name, module.num_qubits, module.num_qubits) #Thids is a WA

        self._entry_point = entry.name
        self._builder = Builder(context)
        self._builder.insert_at_end(BasicBlock(context, "entry", entry))

        i8p = PointerType(IntType(context, 8))
        nullptr = Constant.null(i8p)
        rt.initialize(self._builder, nullptr)

    @property
    def entry_point(self) -> str:
        return self._entry_point

    def finalize(self):
        self._builder.ret(None)

    def record_output(self, module: CirqModule):
        if self._record_output == False:
            return

        i8p = PointerType(IntType(self._module.context, 8))

        # qiskit inverts the ordering of the results within each register
        # but keeps the overall register ordering
        # here we logically loop from n-1 to 0, decrementing in order to
        # invert the register output. The second parameter is an exclusive
        # range so we need to go to -1 instead of 0
        # logical_id_base = 0
        # for size in module.reg_sizes:
        #     rt.array_record_output(
        #         self._builder,
        #         const(IntType(self._module.context, 64), size),
        #         Constant.null(i8p),
        #     )
        #     for index in range(size - 1, -1, -1):
        #         result_ref = pyqir.result(self._module.context, logical_id_base + index)
        #         rt.result_record_output(self._builder, result_ref, Constant.null(i8p))
        #     logical_id_base += size
        for i in range(module.num_qubits):
            result_ref = pyqir.result(self._module.context, i)
            rt.result_record_output(self._builder, result_ref, Constant.null(i8p))


    def visit_register(self, qids: List[cirq.Qid]):
        _log.debug(f"Visiting qid '{str(qids)}'")
        if not isinstance(qids, list):
            raise TypeError("Parameter is not a list.")

        if not all(isinstance(x, cirq.Qid) for x in qids):
            raise TypeError("All elements in the list must be of type cirq.Qid.")

        self._qubit_labels.update({bit: n + len(self._qubit_labels) for n, bit in enumerate(qids)})
        _log.debug(
            f"Added label for qubits {qids}"
        )
        _log.debug(f"Added label for qubits {qids}")

    def process_composite_operation(self, operation: cirq.Operation):
        # e.g. operation.gate.sub_gate, this functionality might exist elsewhere.
        raise NotImplementedError

<<<<<<< HEAD
    def visit_operation(self, operation: cirq.Operation, qids: list[cirq.Qid]):
        qlabels = [self._qubit_labels.get(bit) for bit in qids]
=======
    def visit_operation(self, operation: cirq.Operation):
        # qubit_indices = [q.x for q in operation.qubits]
        # print(self._qubit_labels)
        qlabels = [self._qubit_labels.get(bit) for bit in operation.qubits]
>>>>>>> 6563e764
        qubits = [pyqir.qubit(self._module.context, n) for n in qlabels]
        results = [pyqir.result(self._module.context, n) for n in qlabels]
        # call some function that depends on qubits and results

        callable = get_callable_from_pyqir_name(operation)
        callable(self._builder, *qubits)

    def ir(self) -> str:
        return str(self._module)

    def bitcode(self) -> bytes:
        return self._module.bitcode()<|MERGE_RESOLUTION|>--- conflicted
+++ resolved
@@ -126,15 +126,10 @@
         # e.g. operation.gate.sub_gate, this functionality might exist elsewhere.
         raise NotImplementedError
 
-<<<<<<< HEAD
-    def visit_operation(self, operation: cirq.Operation, qids: list[cirq.Qid]):
-        qlabels = [self._qubit_labels.get(bit) for bit in qids]
-=======
     def visit_operation(self, operation: cirq.Operation):
         # qubit_indices = [q.x for q in operation.qubits]
         # print(self._qubit_labels)
         qlabels = [self._qubit_labels.get(bit) for bit in operation.qubits]
->>>>>>> 6563e764
         qubits = [pyqir.qubit(self._module.context, n) for n in qlabels]
         results = [pyqir.result(self._module.context, n) for n in qlabels]
         # call some function that depends on qubits and results
