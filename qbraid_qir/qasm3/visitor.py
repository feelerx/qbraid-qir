--- conflicted
+++ resolved
@@ -31,12 +31,10 @@
 from openqasm3.ast import UnaryOperator
 from pyqir import qis
 
-<<<<<<< HEAD
-from ..profiles import Profile, ProfileRegistry, QIRVisitor
-=======
+
 from ..profile import QIRVisitor
 from ..profiles import Profile, ProfileRegistry
->>>>>>> 715eaf11
+
 from .elements import QasmQIRModule
 from .exceptions import raise_qasm3_error
 from .maps import PYQIR_ONE_QUBIT_ROTATION_MAP, map_qasm_op_to_pyqir_callable
